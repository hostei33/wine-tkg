--- conflicted
+++ resolved
@@ -746,7 +746,7 @@
     if (!icon_big) return;
 
     hDC = NtGdiCreateCompatibleDC(0);
-
+    
     if (!create_icon_pixmaps( hDC, &ii, &icon_pixmap, &mask_pixmap )) icon_pixmap = mask_pixmap = 0;
 
     NtGdiDeleteObjectApp( ii.hbmColor );
@@ -910,7 +910,6 @@
         XSetWMHints( data->display, data->whole_window, wm_hints );
         XFree( wm_hints );
     }
-
 }
 
 
@@ -950,24 +949,17 @@
     XSetWMProperties(display, window, NULL, NULL, NULL, 0, NULL, NULL, NULL);
     pid = GetCurrentProcessId();
     XChangeProperty(display, window, x11drv_atom(_NET_WM_PID),
-                    XA_CARDINAL, 32, PropModeReplace, (unsigned char *)&pid, 1);
-
+                     XA_CARDINAL, 32, PropModeReplace, (unsigned char *)&pid, 1);
+    
     if (!NtQueryInformationProcess( GetCurrentProcess(), ProcessWow64Information, &pbi, sizeof(pbi), NULL )) is_wow64 = !!pbi;
     XChangeProperty( display, window, x11drv_atom(_NET_WM_WOW64),
                      XA_CARDINAL, 8, PropModeReplace, (unsigned char *)&is_wow64, 1 );
 
     XChangeProperty( display, window, x11drv_atom(XdndAware),
                      XA_ATOM, 32, PropModeReplace, (unsigned char*)&dndVersion, 1 );
-<<<<<<< HEAD
-=======
-
-    update_user_time( 0 );  /* make sure that the user time window exists */
-    if (user_time_window)
-        XChangeProperty( display, window, x11drv_atom(_NET_WM_USER_TIME_WINDOW),
-                         XA_WINDOW, 32, PropModeReplace, (unsigned char *)&user_time_window, 1 );
-        XChangeProperty( display, window, x11drv_atom(_NET_WM_HWND),
-                         XA_CARDINAL, 32, PropModeReplace, (unsigned char *)&hwnd, 2 );
->>>>>>> fe5ae222
+    
+    XChangeProperty( display, window, x11drv_atom(_NET_WM_HWND),
+                     XA_CARDINAL, 32, PropModeReplace, (unsigned char *)&hwnd, 2 );
 }
 
 
@@ -2082,7 +2074,6 @@
         const BOOL is_surface = TRUE;
         XChangeProperty( gdi_display, data->client_window, x11drv_atom(_NET_WM_SURFACE),
                          XA_CARDINAL, 8, PropModeReplace, (unsigned char *)&is_surface, 1 );
-        
         XMapWindow( gdi_display, data->client_window );
         if (data->whole_window)
         {
@@ -2347,12 +2338,8 @@
     data->whole_window = win;
     window_set_managed( data, TRUE );
     NtUserSetProp( data->hwnd, whole_window_prop, (HANDLE)win );
-<<<<<<< HEAD
-    set_initial_wm_hints( display, win );
+    set_initial_wm_hints( display, win, data->hwnd );
     if (is_desktop_fullscreen()) window_set_net_wm_state( data, (1 << NET_WM_STATE_FULLSCREEN) );
-=======
-    set_initial_wm_hints( display, win, data->hwnd );
->>>>>>> fe5ae222
     release_win_data( data );
     if (thread_data->clip_window) XReparentWindow( display, thread_data->clip_window, win, 0, 0 );
     return TRUE;
